"""
Definiton Parser Recusive Patterns

Copyright 2017-2018, University Corporation for Atmospheric Research
LICENSE: See the LICENSE.rst file for details
"""

from pyparsing import Forward, Group, Suppress, Optional, delimitedList

<<<<<<< HEAD
from patterns import uint, ufloat, string, variable, name
from actions import list_action, function_action
=======
from patterns import uinteger, ufloat, string, variable
from actions import list_action
>>>>>>> 35c6a701

# Starting point for all expressions
expression = Forward()

# List Expressions
__items = delimitedList(expression)
lists = Group(Suppress('[') + Optional(__items) + Suppress(']'))
lists.setParseAction(list_action)

# Keyword Arguments
_keyword_ = Group(name + Suppress('=') + (string | expression))
_keyword_.setParseAction(lambda t: tuple(*t))

# Function Expressions
_arguments_ = Optional(delimitedList(string | _keyword_ | expression))
function = Group(name + (Suppress('(') + _arguments_ + Suppress(')')))
function.setParseAction(function_action)

# Combine to allow nested parsing
<<<<<<< HEAD
expression << (string | ufloat | uint | function | variable | lists)
=======
expression << (string | ufloat | uinteger | variable | lists)
>>>>>>> 35c6a701
<|MERGE_RESOLUTION|>--- conflicted
+++ resolved
@@ -7,13 +7,8 @@
 
 from pyparsing import Forward, Group, Suppress, Optional, delimitedList
 
-<<<<<<< HEAD
-from patterns import uint, ufloat, string, variable, name
+from patterns import uinteger, ufloat, string, variable, name
 from actions import list_action, function_action
-=======
-from patterns import uinteger, ufloat, string, variable
-from actions import list_action
->>>>>>> 35c6a701
 
 # Starting point for all expressions
 expression = Forward()
@@ -33,8 +28,4 @@
 function.setParseAction(function_action)
 
 # Combine to allow nested parsing
-<<<<<<< HEAD
-expression << (string | ufloat | uint | function | variable | lists)
-=======
-expression << (string | ufloat | uinteger | variable | lists)
->>>>>>> 35c6a701
+expression << (string | ufloat | uinteger | function | variable | lists)